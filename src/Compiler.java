--- conflicted
+++ resolved
@@ -38,12 +38,8 @@
         boolean printAST = false;       // 是否打印语法树
         boolean generateIR = true;      // 是否生成IR
         boolean printIR = true;         // 是否打印IR
-<<<<<<< HEAD
+        boolean generateARM = true;     // 是否生成ARM汇编代码
         int optimizationLevel = 1;      // 优化级别 (0-3)
-=======
-        boolean generateARM = true;     // 是否生成ARM汇编代码
-        int optimizationLevel = 2;      // 优化级别 (0-3)
->>>>>>> 542c8870
         boolean debug = true;          // 是否打印调试信息
         
         try {
