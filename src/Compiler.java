--- conflicted
+++ resolved
@@ -30,10 +30,8 @@
 
         String sourcePath = args[0];
         String targetPath = args.length > 1 ? args[1] : null;       // IR输出文件路径，为null时输出到控制台
-<<<<<<< HEAD
         String armOutputPath = args.length > 2 ? args[2] : "armv8_backend.s"; // ARM汇编输出文件路径
-=======
->>>>>>> bb5765a9
+
         
         // 配置选项
         boolean lexOnly = false;        // 是否仅执行词法分析
