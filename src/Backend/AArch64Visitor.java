package Backend;

import Backend.Optimization.PostRegisterOptimizer;
import Backend.RegisterManager.RegisterAllocator;
import Backend.Structure.AArch64Block;
import Backend.Structure.AArch64Function;
import Backend.Structure.AArch64GlobalVariable;
import Backend.Structure.AArch64Module;
import Backend.Utils.AArch64MyLib;
import Backend.Utils.AArch64Tools;
import Backend.Value.Base.AArch64Instruction;
import Backend.Value.Base.AArch64Operand;
import Backend.Value.Instruction.Address.AArch64Adrp;
import Backend.Value.Instruction.Arithmetic.AArch64Binary;
import Backend.Value.Instruction.Arithmetic.AArch64FBinary;
import Backend.Value.Instruction.Arithmetic.AArch64Unary;
import Backend.Value.Instruction.Comparison.AArch64Cbz;
import Backend.Value.Instruction.Comparison.AArch64Compare;
import Backend.Value.Instruction.Comparison.AArch64Cset;
import Backend.Value.Instruction.ControlFlow.AArch64Branch;
import Backend.Value.Instruction.ControlFlow.AArch64Call;
import Backend.Value.Instruction.ControlFlow.AArch64Jump;
import Backend.Value.Instruction.ControlFlow.AArch64Ret;
import Backend.Value.Instruction.DataMovement.AArch64Cvt;
import Backend.Value.Instruction.DataMovement.AArch64Fmov;
import Backend.Value.Instruction.DataMovement.AArch64Move;
import Backend.Value.Instruction.Memory.AArch64Load;
import Backend.Value.Instruction.Memory.AArch64LoadPair;
import Backend.Value.Instruction.Memory.AArch64Store;
import Backend.Value.Operand.Constant.AArch64Imm;
import Backend.Value.Operand.Register.*;
import Backend.Value.Operand.Symbol.AArch64Label;
import MiddleEnd.IR.Module;
import MiddleEnd.IR.OpCode;
import MiddleEnd.IR.Type.*;
import MiddleEnd.IR.Value.*;
import MiddleEnd.IR.Value.Instructions.*;

import java.io.BufferedWriter;
import java.io.FileWriter;
import java.io.IOException;
import java.util.*;

public class AArch64Visitor {
    public Module irModule;
    public AArch64Module armv8Module = new AArch64Module();
    private static final LinkedHashMap<Value, AArch64Label> LabelList = new LinkedHashMap<>();
    private static final LinkedHashMap<Value, AArch64Reg> RegList = new LinkedHashMap<>();
    private static final LinkedHashMap<Value, Long> ptrList = new LinkedHashMap<>();
    private AArch64Block curAArch64Block = null;
    private AArch64Function curAArch64Function = null;
    private final LinkedHashMap<Instruction, ArrayList<AArch64Instruction>> predefines = new LinkedHashMap<>();

    public AArch64Visitor(MiddleEnd.IR.Module irModule) {
        this.irModule = irModule;
    }

    public String removeLeadingAt(String name) {
        if (name.startsWith("@")) {
            return name.substring(1);
        }
        return name;
    }

    public static LinkedHashMap<Value, AArch64Reg> getRegList() {
        return RegList;
    }
    
    public static LinkedHashMap<Value, Long> getPtrList() {
        return ptrList;
    }
    
    public void run() {
        for (GlobalVariable globalVariable : irModule.globalVars()) {
            generateGlobalVariable(globalVariable);
        }

        for (Function function : irModule.functions()) {
            generateFunction(function);
        }
    }

    private void generateGlobalVariable(GlobalVariable globalVariable) {
        String varName = removeLeadingAt(globalVariable.getName());
        ArrayList<Number> initialValues = new ArrayList<>();
        
        Type elementType = globalVariable.getElementType();
        int byteSize;
        boolean isFloat = elementType instanceof FloatType;
        
        if (isFloat) {
            byteSize = elementType.getSize();
        } else {
            byteSize = 8;
        }
        
        if (globalVariable.isArray()) {
            if (isFloat) {
                byteSize = globalVariable.getArraySize() * elementType.getSize();
            } else {
                byteSize = globalVariable.getArraySize() * 8;
            }
            if (globalVariable.isZeroInitialized()) {
                initialValues = null;
            } else if (globalVariable.hasInitializer() && globalVariable.getArrayValues() != null) {
                List<Value> arrayValues = globalVariable.getArrayValues();
                for (Value val : arrayValues) {
                    if (val instanceof ConstantInt) {
                        initialValues.add(((ConstantInt) val).getValue());
                    } else if (val instanceof ConstantFloat) {
                        initialValues.add(((ConstantFloat) val).getValue());
                    }
                }
            }
        } else {
            if (globalVariable.hasInitializer()) {
                Value initializer = globalVariable.getInitializer();
                if (initializer instanceof ConstantInt) {
                    initialValues.add(((ConstantInt) initializer).getValue());
                } else if (initializer instanceof ConstantFloat) {
                    initialValues.add(((ConstantFloat) initializer).getValue());
                }
            } else {
                initialValues = null;
            }
        }
        
        AArch64GlobalVariable armv8GlobalVar = new AArch64GlobalVariable(varName, initialValues, byteSize, isFloat, elementType);
        
        if (initialValues == null || initialValues.isEmpty()) {
            armv8Module.addBssVar(armv8GlobalVar); // 未初始化的变量放在bss段
        } else {
            armv8Module.addDataVar(armv8GlobalVar); // 初始化的变量放在data段
        }
        
        LabelList.put(globalVariable, armv8GlobalVar);
    }

    private void generateFunction(Function function) {
        if (function.isExternal()) {
            return;
        }

        String functionName = removeLeadingAt(function.getName());
        curAArch64Function = new AArch64Function(functionName, function);
        armv8Module.addFunction(functionName, curAArch64Function);
        AArch64VirReg.resetCounter();

        for (BasicBlock basicBlock : function.getBasicBlocks()) {
            String blockName = removeLeadingAt(functionName) + "_" + basicBlock.getName();
            AArch64Block armv8Block = new AArch64Block(blockName);
            LabelList.put(basicBlock, armv8Block);
            curAArch64Function.addBlock(armv8Block);
        }
        
        List<Argument> arguments = function.getArguments();
        for (Argument arg : arguments) {
            if (!RegList.containsKey(arg)) {
                AArch64Reg argReg = curAArch64Function.getRegArg(arg);
                if (argReg != null) {
                    RegList.put(arg, argReg);
                }
            }
        }
        
        boolean first = curAArch64Function.getName().contains("main") ? false : true;
        for (BasicBlock basicBlock : function.getBasicBlocks()) {
            curAArch64Block = (AArch64Block) LabelList.get(basicBlock);
            if (first) {
                curAArch64Function.saveCalleeRegs(curAArch64Block);
                first = false;
            }
            generateBasicBlock(basicBlock);
        }
        
        // System.out.println("\n===== 开始对函数 " + functionName + " 进行寄存器分配 =====");
        RegisterAllocator allocator = new RegisterAllocator(curAArch64Function);
        allocator.allocateRegisters();
        
        PostRegisterOptimizer optimizer = new PostRegisterOptimizer(curAArch64Function);
        optimizer.optimize();
        
        // System.out.println("===== 函数 " + functionName + " 寄存器分配完成 =====\n");
    }

    private void generateBasicBlock(BasicBlock basicBlock) {
        if (basicBlock.getInstructions().isEmpty()) {
            return;
        }
        
        for (Instruction instruction : basicBlock.getInstructions()) {
            parseInstruction(instruction, false);
        }
    }

    public void parseInstruction(Instruction ins, boolean predefine) {
        if (ins instanceof AllocaInstruction) {
            parseAlloc((AllocaInstruction) ins, predefine);
        } else if (ins instanceof BinaryInstruction) {
            parseBinaryInst((BinaryInstruction) ins, predefine);
        } else if (ins instanceof BranchInstruction) {
            parseBrInst((BranchInstruction) ins, predefine);
        } else if (ins instanceof CallInstruction) {
            parseCallInst((CallInstruction) ins, predefine);
        } else if (ins instanceof ConversionInstruction) {
            parseConversionInst((ConversionInstruction) ins, predefine);
        } else if (ins instanceof LoadInstruction) {
            parseLoad((LoadInstruction) ins, predefine);
        } else if (ins instanceof GetElementPtrInstruction) {
            parsePtrInst((GetElementPtrInstruction) ins, predefine);
        } else if (ins instanceof ReturnInstruction) {
            parseRetInst((ReturnInstruction) ins, predefine);
        } else if (ins instanceof StoreInstruction) {
            parseStore((StoreInstruction) ins, predefine);
        } else if (ins instanceof CompareInstruction) {
            parseCompareInst((CompareInstruction) ins, predefine);
        } else if (ins instanceof UnaryInstruction) {
            parseUnaryInst((UnaryInstruction) ins, predefine);
        } else if (ins instanceof MoveInstruction) {
            parseMoveInst((MoveInstruction) ins, predefine);
        } else if (ins instanceof PhiInstruction) {
            parsePhiInst((PhiInstruction) ins, predefine);
        } else {
            System.err.println("错误: 不支持的指令: " + ins.getClass().getName());
        }
    }

    private void parseAlloc(AllocaInstruction ins, boolean predefine) {
        if (ins.getType() == null) {
            System.err.println("警告: AllocaInstruction 没有类型信息: " + ins);
            return;
        }
        
        long size;
        if (ins.isArrayAllocation()) {
            size = 8 * ins.getArraySize();
        } else {
            size = 8;
        }
        
        long currentStackPos = curAArch64Function.getStackSize();
        
        curAArch64Function.addStack(ins, size);
        
        ptrList.put(ins, currentStackPos);
        
        System.err.println("!!! STACK ALLOCATION DEBUG !!! 为变量 " + ins + " 分配栈位置 [sp, #" + currentStackPos + "], 大小: " + size);
        System.err.flush();
        
        if (!predefine) {
            AArch64VirReg allocaReg = new AArch64VirReg(false);
            RegList.put(ins, allocaReg);
            
            AArch64Operand offsetOp = checkImmediate(currentStackPos, ImmediateRange.ADD_SUB, null, predefine);
            
            if (offsetOp instanceof AArch64Reg) {
                ArrayList<AArch64Operand> operands = new ArrayList<>();
                operands.add(AArch64CPUReg.getAArch64SpReg());
                operands.add(offsetOp);
                AArch64Binary addInst = new AArch64Binary(operands, allocaReg, AArch64Binary.AArch64BinaryType.add);
                addInstr(addInst, null, predefine);
            } else if (offsetOp instanceof AArch64Imm) {
                AArch64Binary addInst = new AArch64Binary(
                    allocaReg,
                    AArch64CPUReg.getAArch64SpReg(), 
                    (AArch64Imm)offsetOp, 
                    AArch64Binary.AArch64BinaryType.add
                );
                addInstr(addInst, null, predefine);
            }
        }
    }

    private void parseBinaryInst(BinaryInstruction ins, boolean predefine) {
        ArrayList<AArch64Instruction> insList = predefine ? new ArrayList<>() : null;
        
        OpCode opCode = ins.getOpCode();
        Value leftOperand = ins.getLeft();
        Value rightOperand = ins.getRight();
        
        boolean isFloatOperation = leftOperand.getType() instanceof FloatType || 
                                 rightOperand.getType() instanceof FloatType;
 
        AArch64Reg destReg;
        if (isFloatOperation) {
            destReg = new AArch64VirReg(true);
        } else {
            destReg = new AArch64VirReg(false);
        }
        RegList.put(ins, destReg);
        
        boolean leftRequiresReg = opCode == OpCode.MUL || opCode == OpCode.DIV || 
                                 opCode == OpCode.ADD || opCode == OpCode.SUB ||
                                 opCode == OpCode.AND || opCode == OpCode.OR || opCode == OpCode.XOR ||
                                 opCode == OpCode.SHL || opCode == OpCode.LSHR || opCode == OpCode.ASHR ||
                                 opCode == OpCode.REM;
        
        ImmediateRange leftRange = ImmediateRange.DEFAULT;
        ImmediateRange rightRange = ImmediateRange.DEFAULT;
        
        if (opCode == OpCode.ADD || opCode == OpCode.SUB) {
            leftRange = ImmediateRange.ADD_SUB;
            rightRange = ImmediateRange.ADD_SUB;
        }
        
        AArch64Operand leftOp = processOperand(leftOperand, insList, predefine, isFloatOperation, leftRequiresReg, leftRange);
        
        boolean rightRequiresReg = opCode == OpCode.MUL || opCode == OpCode.DIV || opCode == OpCode.REM;
        AArch64Operand rightOp = processOperand(rightOperand, insList, predefine, isFloatOperation, rightRequiresReg, rightRange);
        
        ArrayList<AArch64Operand> operands = new ArrayList<>();
        operands.add(leftOp);
        operands.add(rightOp);

        if (isFloatOperation) {
            switch (opCode) {
                case FADD:
                    AArch64FBinary faddInst = new AArch64FBinary(operands, destReg, AArch64FBinary.AArch64FBinaryType.fadd);
                    addInstr(faddInst, insList, predefine);
                    break;
                case FSUB:
                    AArch64FBinary fsubInst = new AArch64FBinary(operands, destReg, AArch64FBinary.AArch64FBinaryType.fsub);
                    addInstr(fsubInst, insList, predefine);
                    break;
                case FMUL:
                    AArch64FBinary fmulInst = new AArch64FBinary(operands, destReg, AArch64FBinary.AArch64FBinaryType.fmul);
                    addInstr(fmulInst, insList, predefine);
                    break;
                case FDIV:
                    AArch64FBinary fdivInst = new AArch64FBinary(operands, destReg, AArch64FBinary.AArch64FBinaryType.fdiv);
                    addInstr(fdivInst, insList, predefine);
                    break;
                default:
                    System.err.println("不支持的浮点二元操作: " + opCode);
                    break;
            }
        } else {
            AArch64Binary.AArch64BinaryType binaryType;
            switch (opCode) {
                case ADD:
                    binaryType = AArch64Binary.AArch64BinaryType.add;
                    break;
                case SUB:
                    binaryType = AArch64Binary.AArch64BinaryType.sub;
                    break;
                case MUL:
                    binaryType = AArch64Binary.AArch64BinaryType.mul;
                    break;
                case DIV:
                    binaryType = AArch64Binary.AArch64BinaryType.sdiv;
                    break;
                case AND:
                    binaryType = AArch64Binary.AArch64BinaryType.and;
                    break;
                case OR:
                    binaryType = AArch64Binary.AArch64BinaryType.orr;
                    break;
                case XOR:
                    binaryType = AArch64Binary.AArch64BinaryType.eor;
                    break;
                case SHL:
                    binaryType = AArch64Binary.AArch64BinaryType.lsl;
                    break;
                case LSHR:
                    binaryType = AArch64Binary.AArch64BinaryType.lsr;
                    break;
                case ASHR:
                    binaryType = AArch64Binary.AArch64BinaryType.asr;
                    break;
                case REM:
                    handleRemOperation(leftOp, rightOp, destReg, insList, predefine);
                    if (predefine) {
                        predefines.put(ins, insList);
                    }
                    return;
                default:
                    System.err.println("不支持的整数二元操作: " + opCode);
                    if (predefine) {
                        predefines.put(ins, insList);
                    }
                    return;
            }
            
            AArch64Binary binaryInst = new AArch64Binary(operands, destReg, binaryType);
            addInstr(binaryInst, insList, predefine);

            // 强制 32 位整数乘法回绕，截取低 32 位并恢复符号
            if (binaryType == AArch64Binary.AArch64BinaryType.mul &&
                ins.getType() instanceof MiddleEnd.IR.Type.IntegerType &&
                ((MiddleEnd.IR.Type.IntegerType) ins.getType()).getBitWidth() == 32) {

                ArrayList<AArch64Operand> maskOps = new ArrayList<>();
                maskOps.add(destReg);
                maskOps.add(new AArch64Imm(0xffffffffL));
                AArch64Binary maskInst = new AArch64Binary(maskOps, destReg, AArch64Binary.AArch64BinaryType.and);
                addInstr(maskInst, insList, predefine);

                AArch64Binary lslInst = new AArch64Binary(destReg, destReg, new AArch64Imm(32), AArch64Binary.AArch64BinaryType.lsl);
                addInstr(lslInst, insList, predefine);

                AArch64Binary asrInst = new AArch64Binary(destReg, destReg, new AArch64Imm(32), AArch64Binary.AArch64BinaryType.asr);
                addInstr(asrInst, insList, predefine);
            }
        }
        
        if (predefine) {
            predefines.put(ins, insList);
        }
    }
    
    

    

    private void parseBrInst(BranchInstruction ins, boolean predefine) {
        ArrayList<AArch64Instruction> insList = predefine ? new ArrayList<>() : null;
        
        if (ins.isUnconditional()) {
            BasicBlock targetBlock = ins.getTrueBlock();
            AArch64Block armTarget = (AArch64Block) LabelList.get(targetBlock);
            
            AArch64Jump jumpInst = new AArch64Jump(armTarget, curAArch64Block);
            addInstr(jumpInst, insList, predefine);
        } else {
            Value condition = ins.getCondition();
            BasicBlock trueBlock = ins.getTrueBlock();
            BasicBlock falseBlock = ins.getFalseBlock();
            
            AArch64Block armTrueBlock = (AArch64Block) LabelList.get(trueBlock);
            AArch64Block armFalseBlock = (AArch64Block) LabelList.get(falseBlock);
            
            if (condition instanceof CompareInstruction) {
                CompareInstruction cmpIns = (CompareInstruction) condition;
                OpCode cmpOp = cmpIns.getCompareType();
                Value left = cmpIns.getLeft();
                Value right = cmpIns.getRight();
                OpCode predicate = cmpIns.getPredicate();
                
                AArch64Operand leftOp, rightOp;
                
                if (left instanceof ConstantInt) {
                    long value = ((ConstantInt) left).getValue();
                    AArch64Reg leftReg = new AArch64VirReg(false);
                    // 防止immediate out of range
                    if (value > 65535 || value < -65536) {
                        loadLargeImmediate(leftReg, value, insList, predefine);
                    } else {
                        AArch64Move moveInst = new AArch64Move(leftReg, new AArch64Imm(value), true);
                        addInstr(moveInst, insList, predefine);
                    }
                    leftOp = leftReg;
                } else {
                    leftOp = RegList.get(left);
                }
                
                if (right instanceof ConstantInt) {
                    long value = ((ConstantInt) right).getValue();
                    rightOp = new AArch64Imm(value);
                } else {
                    rightOp = RegList.get(right);
                }
                
                AArch64Compare.CmpType cmpType = AArch64Compare.CmpType.cmp;
                if (!cmpIns.isFloatCompare() && rightOp instanceof AArch64Imm) {
                    long value = ((AArch64Imm) rightOp).getValue();
                    if (value < 0) {
                        cmpType = AArch64Compare.CmpType.cmn;
                        rightOp = new AArch64Imm(-value);
                    }
                }
                
                AArch64Compare compareInst = new AArch64Compare(leftOp, rightOp, cmpType);
                addInstr(compareInst, insList, predefine);
                
                AArch64Tools.CondType condType;
                switch (predicate) {
                    case EQ:
                        condType = AArch64Tools.CondType.eq;
                        break;
                    case NE:
                        condType = AArch64Tools.CondType.ne;
                        break;
                    case SGT:
                        condType = AArch64Tools.CondType.gt;
                        break;
                    case SGE:
                        condType = AArch64Tools.CondType.ge;
                        break;
                    case SLT:
                        condType = AArch64Tools.CondType.lt;
                        break;
                    case SLE:
                        condType = AArch64Tools.CondType.le;
                        break;
                    default:
                        System.err.println("不支持的比较谓词: " + predicate);
                        condType = AArch64Tools.CondType.eq;  // 默认为等于
                        break;
                }
                
                AArch64Branch branchTrueInst = new AArch64Branch(armTrueBlock, condType);
                branchTrueInst.setPredSucc(curAArch64Block);
                addInstr(branchTrueInst, insList, predefine);
                
                AArch64Jump jumpFalseInst = new AArch64Jump(armFalseBlock, curAArch64Block);
                addInstr(jumpFalseInst, insList, predefine);
                
            } else {
                AArch64Operand condOp;
                
                if (condition instanceof ConstantInt) {
                    long value = ((ConstantInt) condition).getValue();
                    if (value != 0) {
                        AArch64Jump jumpTrueInst = new AArch64Jump(armTrueBlock, curAArch64Block);
                        addInstr(jumpTrueInst, insList, predefine);
                    } else {
                        AArch64Jump jumpFalseInst = new AArch64Jump(armFalseBlock, curAArch64Block);
                        addInstr(jumpFalseInst, insList, predefine);
                    }
                    return;
                } else {
                    condOp = RegList.get(condition);
                    
                    if (condOp == null) {
                        String condName = condition.getName();
                        for (Map.Entry<Value, AArch64Reg> entry : RegList.entrySet()) {
                            if (entry.getKey().getName().equals(condName)) {
                                condOp = entry.getValue();
                                break;
                            }
                        }
                    }
                    
                    if (condOp == null) {
                        System.err.println("错误: 无法找到条件变量的寄存器映射: " + condition.getName());
                        System.err.println("条件对象类型: " + condition.getClass().getName());
                        System.err.println("可用的寄存器映射:");
                        for (Map.Entry<Value, AArch64Reg> entry : RegList.entrySet()) {
                            System.err.println("  " + entry.getKey().getName() + " -> " + entry.getValue());
                        }
                        condOp = new AArch64VirReg(false);
                        System.err.println("使用临时寄存器作为fallback");
                    }
                    
                    AArch64Cbz cbzInst = new AArch64Cbz((AArch64Reg) condOp, armFalseBlock);
                    cbzInst.setPredSucc(curAArch64Block);
                    addInstr(cbzInst, insList, predefine);
                    
                    AArch64Jump jumpTrueInst = new AArch64Jump(armTrueBlock, curAArch64Block);
                    addInstr(jumpTrueInst, insList, predefine);
                }
            }
        }
        
        if (predefine) {
            predefines.put(ins, insList);
        }
    }

    private void parseCallInst(CallInstruction ins, boolean predefine) {
        ArrayList<AArch64Instruction> insList = predefine ? new ArrayList<>() : null;
        ArrayList<AArch64Instruction> constMoves = new ArrayList<>();
        curAArch64Function.saveCallerRegs(curAArch64Block);
        Function callee = ins.getCallee();
        String functionName = removeLeadingAt(callee.getName());
        
        List<Value> arguments = ins.getArguments();
        int argCount = arguments.size();
        
        // ARMv8调用约定：前8个整型参数用x0-x7，前8个浮点参数用v0-v7，其余参数通过栈传递
        int intArgCount = 0;
        int floatArgCount = 0;
        long stackOffset = 0;
        ArrayList<Value> stackArgList = new ArrayList<>();
        for (int i = 0; i < argCount; i++) {
            Value arg = arguments.get(i);
            if (i == 2) {
                if (callee.getName().contains("memset") && arg instanceof ConstantInt) {
                    ConstantInt arg1 = (ConstantInt) arg;
                    arg = new ConstantInt(arg1.getValue() * 2);
                }
            }
            boolean isFloat = arg.getType() instanceof FloatType;
            
                    boolean useStack = false;
            if (isFloat) {
                useStack = floatArgCount >= 8;
                floatArgCount++;
            } else {
                useStack = intArgCount >= 8;
                intArgCount++;
            }
            
            if (!useStack) {           
                AArch64Reg argReg;
                if (isFloat) {
                    argReg = AArch64FPUReg.getAArch64FArgReg(floatArgCount - 1);
                } else {
                    argReg = AArch64CPUReg.getAArch64ArgReg(intArgCount - 1);
                }
                if (arg instanceof ConstantInt) {
                    long value = ((ConstantInt) arg).getValue();
<<<<<<< HEAD
                    AArch64Imm imm = new AArch64Imm(value);
                    
                    AArch64Move moveInst = new AArch64Move(argReg, imm, true);
                    // addInstr(moveInst, insList, predefine);
                    addInstr(moveInst, constMoves, true);
=======

                    if (value > 65535 || value < -65536) {
                        loadLargeImmediate(argReg, value, insList, predefine);
                    } else {
                        AArch64Move moveInst = new AArch64Move(argReg, new AArch64Imm(value), true);
                        addInstr(moveInst, insList, predefine);
                    }
>>>>>>> a93a6aca
                } else if (arg instanceof ConstantFloat) {
                    double floatValue = ((ConstantFloat) arg).getValue();
                    
                    AArch64VirReg fReg = new AArch64VirReg(true);
                    
                    // loadFloatConstant(fReg, floatValue, insList, predefine);
                    loadFloatConstant(fReg, floatValue, constMoves, true);
                    AArch64Fmov fmovInst = new AArch64Fmov(argReg, fReg);
                    // addInstr(fmovInst, insList, predefine);
                    addInstr(fmovInst, constMoves, true);
                } else {
                                        if (!RegList.containsKey(arg)) {
                        if (arg instanceof Instruction) {
                            parseInstruction((Instruction) arg, false);
                        } else if (arg instanceof GlobalVariable) {
                            GlobalVariable globalVar = (GlobalVariable) arg;
                            String globalName = removeLeadingAt(globalVar.getName());
                            AArch64Label label = new AArch64Label(globalName);
                            
                            AArch64VirReg tempReg = new AArch64VirReg(false);
                            loadGlobalAddress(tempReg, label, insList, predefine);
                            
                            if (arg.getType() instanceof PointerType) {
                                RegList.put(arg, tempReg);
                            } else {
                                AArch64VirReg valueReg;
                                if (arg.getType() instanceof FloatType) {
                                    valueReg = new AArch64VirReg(true);
                                } else {
                                    valueReg = new AArch64VirReg(false);
                                }
                                
                                AArch64Load loadInst = new AArch64Load(tempReg, new AArch64Imm(0), valueReg);
                                addInstr(loadInst, insList, predefine);
                                
                                RegList.put(arg, valueReg);
                            }
                        } else if (arg.getType() instanceof FloatType) {
                            AArch64VirReg floatReg = new AArch64VirReg(true);
                            RegList.put(arg, floatReg);
                        } else {
                            AArch64VirReg intReg = new AArch64VirReg(false);
                            RegList.put(arg, intReg);
                        }
                    }
                    
                    AArch64Reg argValueReg = RegList.get(arg);
                    if (argValueReg != null) {
                        if (functionName.equals("putfloat") && isFloat) {
                            AArch64Move moveInst = new AArch64Move(argReg, argValueReg, false);
                            addInstr(moveInst, insList, predefine);
                        } else {
                            AArch64Move moveInst = new AArch64Move(argReg, argValueReg, false);
                            addInstr(moveInst, insList, predefine);
                        }
                    } else {
                        System.err.println("警告: 参数 " + arg + " 没有关联的寄存器，使用零寄存器");
                        AArch64Move moveInst = new AArch64Move(argReg, AArch64CPUReg.getZeroReg(), false);
                        addInstr(moveInst, insList, predefine);
                    }
                }
                // Only record initial formal-parameter mapping once
                if (curAArch64Function.getRegArg(arg) == null) {
                    curAArch64Function.addRegArg(arg, argReg);
                }
            } else {
                stackOffset += 8;
                stackArgList.add(arg);
                curAArch64Function.addStackArg(arg, stackOffset);
            }
        }
        
        stackOffset = ((stackOffset + 15) & ~15);


        //栈自减，为溢出形参提供空间
        if (stackOffset > 0) {
            AArch64Operand sizeOp = checkImmediate(stackOffset, ImmediateRange.ADD_SUB, insList, predefine);
            
            if (sizeOp instanceof AArch64Reg) {
                ArrayList<AArch64Operand> operands = new ArrayList<>();
                operands.add(AArch64CPUReg.getAArch64SpReg());
                operands.add(sizeOp);
                AArch64Binary addInst = new AArch64Binary(operands, AArch64CPUReg.getAArch64SpReg(), AArch64Binary.AArch64BinaryType.sub);
                addInstr(addInst, insList, predefine);
            } else {
                AArch64Binary addInst = new AArch64Binary(
                    AArch64CPUReg.getAArch64SpReg(), 
                    AArch64CPUReg.getAArch64SpReg(), 
                    (AArch64Imm)sizeOp, 
                    AArch64Binary.AArch64BinaryType.sub
                );
                addInstr(addInst, insList, predefine);
            }
        }


        if (stackArgList.size() > 0) {
            int tempStackOffset = 0;
            for (Value arg : stackArgList) {
                if (arg instanceof ConstantInt) {
                    long value = ((ConstantInt) arg).getValue();
                    AArch64VirReg tempReg = new AArch64VirReg(false);
                    AArch64Imm imm = new AArch64Imm(value);
                    
                    AArch64Move moveInst = new AArch64Move(tempReg, imm, true);
                    addInstr(moveInst, insList, predefine);
                    
                    AArch64CPUReg spReg = AArch64CPUReg.getAArch64SpReg();
                          
                    handleLargeStackOffset(spReg, tempStackOffset, tempReg, false, false, insList, predefine);
                } else if (arg instanceof ConstantFloat) {
                    double floatValue = ((ConstantFloat) arg).getValue();
                    
                    AArch64VirReg fReg = new AArch64VirReg(true);
                    
                    loadFloatConstant(fReg, floatValue, insList, predefine);
                    
                    AArch64CPUReg spReg = AArch64CPUReg.getAArch64SpReg();
                      
                    handleLargeStackOffset(spReg, tempStackOffset, fReg, false, true, insList, predefine);
                } else {
                    if (!RegList.containsKey(arg)) {
                        if (arg instanceof Instruction) {
                            parseInstruction((Instruction) arg, false);
                        } else if (arg instanceof GlobalVariable) {
                            GlobalVariable globalVar = (GlobalVariable) arg;
                            String globalName = removeLeadingAt(globalVar.getName());
                            AArch64Label label = new AArch64Label(globalName);
                            
                            AArch64VirReg tempReg = new AArch64VirReg(false);
                            loadGlobalAddress(tempReg, label, insList, predefine);
                            
                            AArch64VirReg valueReg;
                            if (arg.getType() instanceof FloatType) {
                                valueReg = new AArch64VirReg(true);
                            } else {
                                valueReg = new AArch64VirReg(false);
                            }
                            
                            AArch64Load loadInst = new AArch64Load(tempReg, new AArch64Imm(0), valueReg);
                            addInstr(loadInst, insList, predefine);
                            
                            RegList.put(arg, valueReg);
                        } else if (arg.getType() instanceof FloatType) {
                            AArch64VirReg floatReg = new AArch64VirReg(true);
                            RegList.put(arg, floatReg);
                        } else {
                            AArch64VirReg intReg = new AArch64VirReg(false);
                            RegList.put(arg, intReg);
                        }
                    }
                    
                    AArch64Reg argValueReg = RegList.get(arg);
                    AArch64Instruction memInst = null;
                    if (argValueReg != null) {
                        AArch64CPUReg spReg = AArch64CPUReg.getAArch64SpReg();
                        // System.out.println(tempStackOffset + " " + argValueReg + " " + arg);

                        memInst = handleLargeStackOffset(spReg, tempStackOffset, argValueReg, false, arg.getType() instanceof FloatType, insList, predefine);
                    } else {
                        System.err.println("警告: 栈参数 " + arg + " 没有关联的寄存器，使用零寄存器");
                        AArch64VirReg tempReg = new AArch64VirReg(false);
                        AArch64Move moveInst = new AArch64Move(tempReg, AArch64CPUReg.getZeroReg(), false);
                        addInstr(moveInst, insList, predefine);
                        
                        AArch64CPUReg spReg = AArch64CPUReg.getAArch64SpReg();
                        
                        memInst = handleLargeStackOffset(spReg, tempStackOffset, tempReg, false, false, insList, predefine);
                    }

                    memInst.setCalleeParamOffset(stackOffset);
                }
                tempStackOffset += 8;
            }
        }

        if (AArch64MyLib.has64BitVersion(functionName)) {
            AArch64MyLib.markFunction64Used(functionName);
            functionName = AArch64MyLib.get64BitFunctionName(functionName);
        }
        
        AArch64Label functionLabel = new AArch64Label(functionName);
        
        AArch64Call callInst = new AArch64Call(functionLabel);
        
        // for (Value value : RegList.keySet()) {
        //     AArch64Reg reg = RegList.get(value);
        //     if (reg instanceof AArch64CPUReg && ((AArch64CPUReg) reg).canBeReorder()) {
        //         callInst.addUsedReg(reg);
        //     }
        // }
        for (AArch64Instruction cm : constMoves) {
            addInstr(cm, insList, predefine);
        }

        addInstr(callInst, insList, predefine);
        
        if (!ins.isVoidCall()) {
            AArch64Reg returnReg, resultReg;
            if (ins.getCallee().getReturnType().isIntegerType()) {
                returnReg = AArch64CPUReg.getAArch64CPURetValueReg();
                resultReg = new AArch64VirReg(false);
            } else {
                returnReg = AArch64FPUReg.getAArch64FPURetValueReg();
                resultReg = new AArch64VirReg(true);
            }
            
            RegList.put(ins, resultReg);
            
            if (returnReg != null) {
                if (functionName.equals("getfloat") && ins.getCallee().getReturnType() instanceof FloatType) {
                    AArch64Move moveInst = new AArch64Move(resultReg, returnReg, false);
                    addInstr(moveInst, insList, predefine);
                } else {
                    AArch64Move moveReturnInst = new AArch64Move(resultReg, returnReg, false);
                    addInstr(moveReturnInst, insList, predefine);
                }
            } else {
                System.err.println("错误: 返回寄存器为空，跳过移动返回值");
            }
        }

        if (stackOffset > 0) {
            AArch64Operand sizeOp = checkImmediate(stackOffset, ImmediateRange.ADD_SUB, insList, predefine);
            
            if (sizeOp instanceof AArch64Reg) {
                ArrayList<AArch64Operand> operands = new ArrayList<>();
                operands.add(AArch64CPUReg.getAArch64SpReg());
                operands.add(sizeOp);
                AArch64Binary addInst = new AArch64Binary(operands, AArch64CPUReg.getAArch64SpReg(), AArch64Binary.AArch64BinaryType.add);
                addInstr(addInst, insList, predefine);
            } else {
                AArch64Binary addInst = new AArch64Binary(
                    AArch64CPUReg.getAArch64SpReg(), 
                    AArch64CPUReg.getAArch64SpReg(), 
                    (AArch64Imm)sizeOp, 
                    AArch64Binary.AArch64BinaryType.add
                );
                addInstr(addInst, insList, predefine);
            }
        }
        
        curAArch64Function.loadCallerRegs(curAArch64Block);
        curAArch64Function.resetArgRegList(RegList);

        if (predefine) {
            predefines.put(ins, insList);
        }
    }

    private void parseConversionInst(ConversionInstruction ins, boolean predefine) {
        ArrayList<AArch64Instruction> insList = predefine ? new ArrayList<>() : null;
        
        Value source = ins.getSource();
        Type targetType = ins.getType();
        OpCode conversionType = ins.getConversionType();
        
        AArch64Reg srcReg;
        if (source instanceof ConstantInt) {
            long value = ((ConstantInt) source).getValue();
            srcReg = new AArch64VirReg(false);

            if (value > 65535 || value < -65536) {
                loadLargeImmediate(srcReg, value, insList, predefine);
            } else {
                AArch64Move moveInst = new AArch64Move(srcReg, new AArch64Imm(value), true);
                addInstr(moveInst, insList, predefine);
            }
        } else if (source instanceof ConstantFloat) {
            double value = ((ConstantFloat) source).getValue();
            AArch64VirReg fReg = new AArch64VirReg(true);
            loadFloatConstant(fReg, value, insList, predefine);
            srcReg = fReg;
        } else if (RegList.containsKey(source)) {
            srcReg = RegList.get(source);
        } else {
            srcReg = null;
            // System.out.println("error no virReg: " + source);
        }
        
        AArch64Reg destReg;
        if (targetType.isFloatType()) {
            destReg = new AArch64VirReg(true);
        } else {
            destReg = new AArch64VirReg(false);
        }
        RegList.put(ins, destReg);
        
        AArch64Cvt.CvtType armCvtType;
        
        if (ins.isIntToFloat()) {
            if (conversionType == OpCode.SITOFP) {
                armCvtType = AArch64Cvt.CvtType.SCVTF;
            } else {
                armCvtType = AArch64Cvt.CvtType.UCVTF;  // 无符号整数转浮点
            }
        } else if (ins.isFloatToInt()) {
            if (conversionType == OpCode.FPTOSI) {
                armCvtType = AArch64Cvt.CvtType.FCVTZS; // 浮点转有符号整数，向零舍入
            } else {
                armCvtType = AArch64Cvt.CvtType.FCVTZU; // 浮点转无符号整数，向零舍入
            }
        } else if (ins.isTruncation()) {
            ArrayList<AArch64Operand> andOps = new ArrayList<>();
            andOps.add(srcReg);
            
            long mask;
            if (targetType instanceof IntegerType) {
                int bits = ((IntegerType) targetType).getBitWidth();
                mask = (1L << bits) - 1;
            } else {
                mask = 0xFFFFFFFFL;
            }
            
            AArch64Imm maskImm = new AArch64Imm(mask);
            andOps.add(maskImm);
            
            AArch64Binary andInst = new AArch64Binary(andOps, destReg, AArch64Binary.AArch64BinaryType.and);
            addInstr(andInst, insList, predefine);
            
            if (predefine) {
                predefines.put(ins, insList);
            }
            return;
        } else if (ins.isExtension()) {
            if (conversionType == OpCode.SEXT) {
                AArch64Move sextInst = new AArch64Move(destReg, srcReg, false);
                addInstr(sextInst, insList, predefine);
            } else {
                AArch64Move zextInst = new AArch64Move(destReg, srcReg, false);
                addInstr(zextInst, insList, predefine);
            }
            
            if (predefine) {
                predefines.put(ins, insList);
            }
            return;
        } else {
            AArch64Move moveInst = new AArch64Move(destReg, srcReg, false);
            addInstr(moveInst, insList, predefine);
            
            if (predefine) {
                predefines.put(ins, insList);
            }
            return;
        }
        AArch64Cvt cvtInst = new AArch64Cvt(srcReg, armCvtType, destReg);
        addInstr(cvtInst, insList, predefine);
        
        if (predefine) {
            predefines.put(ins, insList);
        }
    }

    private void parseLoad(LoadInstruction ins, boolean predefine) {
        ArrayList<AArch64Instruction> insList = predefine ? new ArrayList<>() : null;
        
        Value pointer = ins.getPointer();
        Type loadedType = ins.getLoadedType();
        boolean isFloat = loadedType instanceof FloatType;
        
        AArch64Reg destReg;
        if (isFloat) {
            destReg = new AArch64VirReg(true);
        } else {
            destReg = new AArch64VirReg(false);
        }
        RegList.put(ins, destReg);
        
        AArch64Reg baseReg = null;
        AArch64Operand offsetOp = new AArch64Imm(0);
        
        if (pointer instanceof GetElementPtrInstruction) {
            if (!RegList.containsKey(pointer)) {
                // System.out.println("error: GEPinst not parse!");
                parsePtrInst((GetElementPtrInstruction) pointer, true);
            }
            
            if (RegList.containsKey(pointer)) {
                baseReg = RegList.get(pointer);
            } 
            else {
                throw new RuntimeException("无法获取GEP指令的地址: " + pointer);
            }
        } else if (pointer instanceof GlobalVariable) {
            String globalName = removeLeadingAt(((GlobalVariable) pointer).getName());
            AArch64Label label = new AArch64Label(globalName);
            
            baseReg = new AArch64VirReg(false);
            
            loadGlobalAddress(baseReg, label, insList, predefine);
        } else if (pointer instanceof AllocaInstruction) {
            if (!ptrList.containsKey(pointer)) {
                parseAlloc((AllocaInstruction)pointer, true);
            }

            baseReg = AArch64CPUReg.getAArch64SpReg();
            long offset = ptrList.get(pointer);
            
            offsetOp = checkImmediate(offset, ImmediateRange.MEMORY_OFFSET_UNSIGNED, insList, predefine);
        } else if (pointer instanceof Argument) {
            Argument arg = (Argument) pointer;
            if (curAArch64Function.getRegArg(arg) != null) {
                baseReg = curAArch64Function.getRegArg(arg);
            } else if (curAArch64Function.getStackArg(arg) != null) {
                baseReg = new AArch64VirReg(false);
                long stackParamOffset = curAArch64Function.getStackArg(arg); // 前8个在寄存器中
                
                AArch64Operand paramOffsetOp = checkImmediate(stackParamOffset, ImmediateRange.MEMORY_OFFSET_UNSIGNED, insList, predefine);
                
                if (paramOffsetOp instanceof AArch64Reg) {
                    AArch64VirReg addrReg = new AArch64VirReg(false);
                    ArrayList<AArch64Operand> operands = new ArrayList<>();
                    operands.add(AArch64CPUReg.getAArch64FPReg());
                    operands.add(paramOffsetOp);
                    AArch64Binary addInst = new AArch64Binary(operands, addrReg, AArch64Binary.AArch64BinaryType.add);
                    addInstr(addInst, insList, predefine);
                    
                    AArch64Load loadParamInst = new AArch64Load(addrReg, new AArch64Imm(0), baseReg);
                    addInstr(loadParamInst, insList, predefine);
                } else {
                    AArch64Load loadParamInst = new AArch64Load(AArch64CPUReg.getAArch64FPReg(), 
                        paramOffsetOp, baseReg);
                    addInstr(loadParamInst, insList, predefine);
                }
            }
            
            RegList.put(pointer, baseReg);
        } else {
            if (!RegList.containsKey(pointer)) {
                if (pointer instanceof Instruction) {
                    parseInstruction((Instruction) pointer, true);
                } else if (pointer.getType() instanceof PointerType) {
                    AArch64Reg ptrReg = new AArch64VirReg(false);
                    RegList.put(pointer, ptrReg);
                } else if (pointer.getType() instanceof FloatType) {
                    AArch64Reg floatReg = new AArch64VirReg(true);
                    RegList.put(pointer, floatReg);
                } else if (pointer.getType() instanceof IntegerType) {
                    AArch64Reg intReg = new AArch64VirReg(false);
                    RegList.put(pointer, intReg);
                } else {
                    throw new RuntimeException("未处理的指针类型: " + pointer);
                }
            }
            baseReg = RegList.get(pointer);
        }
        
        if (baseReg == null) {
            throw new RuntimeException("无法确定指针的基地址寄存器: " + pointer);
        }
        
        if (offsetOp instanceof AArch64Imm) {
            handleLargeStackOffset(baseReg, ((AArch64Imm)offsetOp).getValue(), destReg, true, isFloat, insList, predefine);
        } else {
            AArch64Load loadInst = new AArch64Load(baseReg, offsetOp, destReg);
            addInstr(loadInst, insList, predefine);
        }
        
        if (predefine) {
            predefines.put(ins, insList);
        }
    }

    private void parsePtrInst(GetElementPtrInstruction ins, boolean predefine) {
        ArrayList<AArch64Instruction> insList = predefine ? new ArrayList<>() : null;
        
        Value pointer = ins.getPointer();
        List<Value> indices = ins.getIndices();
        
        AArch64Reg destReg = new AArch64VirReg(false);
        RegList.put(ins, destReg);
        
        AArch64Reg baseReg = null;

        if (pointer instanceof GlobalVariable) {
            String globalName = removeLeadingAt(((GlobalVariable) pointer).getName());
            AArch64Label label = new AArch64Label(globalName);
            
            baseReg = new AArch64VirReg(false);
            loadGlobalAddress(baseReg, label, insList, predefine);
        } else if (pointer instanceof AllocaInstruction) {
            if (!ptrList.containsKey(pointer)) {
                parseAlloc((AllocaInstruction) pointer, true);
            }
            
            baseReg = new AArch64VirReg(false);
            
            long offset = ptrList.get(pointer);
            AArch64Operand offsetOp = checkImmediate(offset, ImmediateRange.ADD_SUB, insList, predefine);
            
            if (offsetOp instanceof AArch64Reg) {
                ArrayList<AArch64Operand> addOperands = new ArrayList<>();
                addOperands.add(AArch64CPUReg.getAArch64SpReg());
                addOperands.add(offsetOp);
                AArch64Binary addInst = new AArch64Binary(addOperands, baseReg, AArch64Binary.AArch64BinaryType.add);
                addInstr(addInst, insList, predefine);
            } else {
                AArch64Binary addInst = new AArch64Binary(baseReg, AArch64CPUReg.getAArch64SpReg(), (AArch64Imm)offsetOp, AArch64Binary.AArch64BinaryType.add);
                addInstr(addInst, insList, predefine);
            }
        } else if (pointer instanceof Argument) {
            Argument arg = (Argument) pointer;
            if (curAArch64Function.getRegArg(arg) != null) {
                baseReg = curAArch64Function.getRegArg(arg);
            } else if (curAArch64Function.getStackArg(arg) != null) {
                baseReg = new AArch64VirReg(false);
                long stackParamOffset = curAArch64Function.getStackArg(arg); // 前8个在寄存器中
                
                AArch64Operand paramOffsetOp = checkImmediate(stackParamOffset, ImmediateRange.MEMORY_OFFSET_UNSIGNED, insList, predefine);
                
                if (paramOffsetOp instanceof AArch64Reg) {
                    AArch64VirReg addrReg = new AArch64VirReg(false);
                    ArrayList<AArch64Operand> operands = new ArrayList<>();
                    operands.add(AArch64CPUReg.getAArch64FPReg());
                    operands.add(paramOffsetOp);
                    AArch64Binary addInst = new AArch64Binary(operands, addrReg, AArch64Binary.AArch64BinaryType.add);
                    addInstr(addInst, insList, predefine);
                    
                    AArch64Load loadParamInst = new AArch64Load(addrReg, new AArch64Imm(0), baseReg);
                    addInstr(loadParamInst, insList, predefine);
                } else {
                    AArch64Load loadParamInst = new AArch64Load(AArch64CPUReg.getAArch64FPReg(), 
                        paramOffsetOp, baseReg);
                    addInstr(loadParamInst, insList, predefine);
                }
            }
            RegList.put(pointer, baseReg);
        } else {
            if (!RegList.containsKey(pointer)) {
                if (pointer instanceof Instruction) {
                    parseInstruction((Instruction) pointer, true);
                } else if (pointer.getType() instanceof PointerType) {
                    AArch64Reg ptrReg = new AArch64VirReg(false);
                    RegList.put(pointer, ptrReg);
                } else if (pointer.getType() instanceof FloatType) {
                    AArch64Reg floatReg = new AArch64VirReg(true);
                    RegList.put(pointer, floatReg);
                } else if (pointer.getType() instanceof IntegerType) {
                    AArch64Reg intReg = new AArch64VirReg(false);
                    RegList.put(pointer, intReg);
                } else {
                    throw new RuntimeException("未处理的指针类型: " + pointer);
                }
            }
            baseReg = RegList.get(pointer);
        }
        
        if (baseReg == null) {
            throw new RuntimeException("无法确定指针的基地址寄存器: " + pointer);
        }
        
        AArch64Move moveInst = new AArch64Move(destReg, baseReg, false);
        addInstr(moveInst, insList, predefine);
        
        if (indices.size() > 0) {
                    for (int i = 0; i < indices.size(); i++) {
            Value indexValue = indices.get(i);
            
            int elementSize = 8;
                
                if (indexValue instanceof ConstantInt) {
                    long indexVal = ((ConstantInt) indexValue).getValue();
                    long offset = indexVal * elementSize;
                    
                    if (offset != 0) {
                        AArch64Operand offsetOp = checkImmediate(offset, ImmediateRange.ADD_SUB, insList, predefine);
                        
                        if (offsetOp instanceof AArch64Imm) {
                            AArch64Binary addInst = new AArch64Binary(destReg, destReg, (AArch64Imm)offsetOp, AArch64Binary.AArch64BinaryType.add);
                            addInstr(addInst, insList, predefine);
                        } else {
                            ArrayList<AArch64Operand> addOperands = new ArrayList<>();
                            addOperands.add(destReg);
                            addOperands.add(offsetOp);
                            AArch64Binary addInst = new AArch64Binary(addOperands, destReg, AArch64Binary.AArch64BinaryType.add);
                            addInstr(addInst, insList, predefine);
                        }
                    }
                } else {
                    if (!RegList.containsKey(indexValue)) {
                        if (indexValue instanceof Instruction) {
                            parseInstruction((Instruction) indexValue, true);
                        } else {
                            throw new RuntimeException("未处理的索引类型: " + indexValue);
                        }
                    }
                    
                    AArch64Reg indexReg = RegList.get(indexValue);
                    
                    AArch64Reg tempReg = new AArch64VirReg(false);
                    
                    if (elementSize != 1) {
                        if (isPowerOfTwo(elementSize)) {
                            int shiftAmount = (int)(Math.log(elementSize) / Math.log(2));
                            AArch64Binary lslInst = new AArch64Binary(tempReg, indexReg, new AArch64Imm(shiftAmount), AArch64Binary.AArch64BinaryType.lsl);
                            addInstr(lslInst, insList, predefine);
                        } else {
                            if (elementSize > 65535 || elementSize < -65536) {
                                loadLargeImmediate(tempReg, elementSize, insList, predefine);
                            } else {
                                AArch64Move moveElemSizeInst = new AArch64Move(tempReg, new AArch64Imm(elementSize), false);
                                addInstr(moveElemSizeInst, insList, predefine);
                            }
                            
                            ArrayList<AArch64Operand> mulOperands = new ArrayList<>();
                            mulOperands.add(indexReg);
                            mulOperands.add(tempReg);
                            
                            AArch64Binary mulInst = new AArch64Binary(mulOperands, tempReg, AArch64Binary.AArch64BinaryType.mul);
                            addInstr(mulInst, insList, predefine);
                        }
                    } else {
                        AArch64Move moveIndexInst = new AArch64Move(tempReg, indexReg, false);
                        addInstr(moveIndexInst, insList, predefine);
                    }

                    ArrayList<AArch64Operand> addOperands = new ArrayList<>();
                    addOperands.add(destReg);
                    addOperands.add(tempReg);
                    
                    AArch64Binary addInst = new AArch64Binary(addOperands, destReg, AArch64Binary.AArch64BinaryType.add);
                    addInstr(addInst, insList, predefine);
                }
            }
        }
        
        if (predefine) {
            predefines.put(ins, insList);
        }
    }

    private boolean isPowerOfTwo(long n) {
        if (n <= 0) return false;
        return (n & (n - 1)) == 0;
    }

    private void parseRetInst(ReturnInstruction ins, boolean predefine) {
        ArrayList<AArch64Instruction> insList = predefine ? new ArrayList<>() : null;
        
        if (!ins.isVoidReturn()) {
            Value returnValue = ins.getReturnValue();
            
            AArch64Reg returnReg;
            if (returnValue.getType() instanceof FloatType) {
                returnReg = AArch64FPUReg.getAArch64FPURetValueReg();
            } else {
                returnReg = AArch64CPUReg.getAArch64CPURetValueReg();
            }
            
            if (returnValue instanceof ConstantInt) {
                long value = ((ConstantInt) returnValue).getValue();
                if (value > 65535 || value < -65536) {
                    loadLargeImmediate(returnReg, value, insList, predefine);
                } else {
                    addInstr(new AArch64Move(returnReg, new AArch64Imm(value), false), insList, predefine);
                }
            } else if (returnValue instanceof ConstantFloat) {
                float value = (float)((ConstantFloat) returnValue).getValue();
                loadFloatConstant(returnReg, value, insList, predefine);
            } else if (returnValue instanceof Argument) {
                Argument arg = (Argument) returnValue;
                AArch64Reg paramReg = ensureArgumentAArch64Reg(arg, insList, predefine);
                
                if (paramReg != null && !paramReg.equals(returnReg)) {
                    addInstr(new AArch64Move(returnReg, paramReg, false), 
                        insList, predefine);
                }
            } else {
                AArch64Operand operand = processOperand(returnValue, insList, predefine, 
                                                     returnValue.getType() instanceof FloatType, false);
                if (operand instanceof AArch64Reg) {
                    if (!operand.equals(returnReg)) {
                        addInstr(new AArch64Move(returnReg, operand, false), 
                            insList, predefine);
                    }
                } else if (operand instanceof AArch64Imm) {
                    addInstr(new AArch64Move(returnReg, operand, false), insList, predefine);
                }
            }
        }
        
        if (!curAArch64Function.getName().contains("main")) {
            curAArch64Function.loadCalleeRegs(curAArch64Block);
        }



        AArch64Move movSpFp = new AArch64Move(AArch64CPUReg.getAArch64SpReg(), AArch64CPUReg.getAArch64FPReg(), false);
        addInstr(movSpFp, insList, predefine);
        

        AArch64LoadPair ldpInst = new AArch64LoadPair(
            AArch64CPUReg.getAArch64SpReg(),
            new AArch64Imm(16), 
            AArch64CPUReg.getAArch64FPReg(),
            AArch64CPUReg.getAArch64RetReg(),
            false,
            true
        );
        addInstr(ldpInst, insList, predefine);
        
        AArch64Ret retInst = new AArch64Ret();
        addInstr(retInst, insList, predefine);
        
        if (!predefine) {
            curAArch64Block.setHasReturnInstruction(true);
        }
        

        if (predefine) {
            predefines.put(ins, insList);
        }
    }

    private void parseStore(StoreInstruction ins, boolean predefine) {

        ArrayList<AArch64Instruction> insList = predefine ? new ArrayList<>() : null;
        

        Value valueToStore = ins.getValue();
        Value pointer = ins.getPointer();
        

        AArch64Reg valueReg;
        
        if (valueToStore instanceof ConstantInt) {
    
            valueReg = new AArch64VirReg(false);
            long value = ((ConstantInt)valueToStore).getValue();
    
            if (value > 65535 || value < -65536) {
                loadLargeImmediate(valueReg, value, insList, predefine);
            } else {
                AArch64Move moveInst = new AArch64Move(valueReg, new AArch64Imm((int)value), false);
                addInstr(moveInst, insList, predefine);
            }
        } 
        else if (valueToStore instanceof ConstantFloat) {
            valueReg = new AArch64VirReg(true);
    
            double floatValue = ((ConstantFloat) valueToStore).getValue();
            loadFloatConstant(valueReg, floatValue, insList, predefine);
        }
        else if (valueToStore instanceof Argument) {
    
            Argument arg = (Argument) valueToStore;
            
    
            if (!RegList.containsKey(valueToStore)) {
                valueReg = valueToStore.getType() instanceof FloatType ? 
                           new AArch64VirReg(true) : new AArch64VirReg(false);
                
        
                if (curAArch64Function.getRegArg(arg) != null) {
            
                    AArch64Reg argReg = curAArch64Function.getRegArg(arg);
                    AArch64Move moveInst = new AArch64Move(valueReg, argReg, valueReg instanceof AArch64FPUReg);
                    addInstr(moveInst, insList, predefine);
                } else if (curAArch64Function.getStackArg(arg) != null) {
                    long stackParamOffset = curAArch64Function.getStackArg(arg);
                    
                    AArch64Operand paramOffsetOp = checkImmediate(stackParamOffset, ImmediateRange.MEMORY_OFFSET_UNSIGNED, insList, predefine);
                    
                    if (paramOffsetOp instanceof AArch64Reg) {
                        AArch64VirReg addrReg = new AArch64VirReg(false);
                        ArrayList<AArch64Operand> operands = new ArrayList<>();
                        operands.add(AArch64CPUReg.getAArch64FPReg());
                        operands.add(paramOffsetOp);
                        AArch64Binary addInst = new AArch64Binary(operands, addrReg, AArch64Binary.AArch64BinaryType.add);
                        addInstr(addInst, insList, predefine);
                        
                        AArch64Load loadParamInst = new AArch64Load(addrReg, new AArch64Imm(0), valueReg);
                        addInstr(loadParamInst, insList, predefine);
                    } else {
                        AArch64Load loadParamInst = new AArch64Load(AArch64CPUReg.getAArch64FPReg(), 
                            paramOffsetOp, valueReg);
                        addInstr(loadParamInst, insList, predefine);
                    }
                }
                RegList.put(valueToStore, valueReg);
            } else {
                valueReg = RegList.get(valueToStore);
            }
        }
        else {

            if (!RegList.containsKey(valueToStore)) {
                if (valueToStore instanceof Instruction) {
                    parseInstruction((Instruction)valueToStore, true);
                } else if (valueToStore.getType() instanceof FloatType) {
                    
                    AArch64Reg floatReg = new AArch64VirReg(true);
                    
                    RegList.put(valueToStore, floatReg);
                } else if (valueToStore.getType() instanceof IntegerType) {
                    
                    AArch64Reg cpuReg = new AArch64VirReg(false);
                    RegList.put(valueToStore, cpuReg);
                } else {
                    throw new RuntimeException("未处理的存储值类型: " + valueToStore);
                }
            }
            valueReg = RegList.get(valueToStore);
        }
        

        AArch64Reg baseReg = new AArch64VirReg(false);
        AArch64Operand offsetOp = new AArch64Imm(0);
        

        if (pointer instanceof GetElementPtrInstruction) {
            if (!RegList.containsKey(pointer)) {
                parsePtrInst((GetElementPtrInstruction)pointer, true);
            }
            
            if (RegList.containsKey(pointer)) {
                baseReg = RegList.get(pointer);
            } else if (ptrList.containsKey(pointer)) {
                baseReg = AArch64CPUReg.getAArch64SpReg();
                long offset = ptrList.get(pointer);
                offsetOp = checkImmediate(offset, ImmediateRange.MEMORY_OFFSET_UNSIGNED, insList, predefine);
            } else {
                throw new RuntimeException("无法获取GEP指令的地址: " + pointer);
            }
        } else if (pointer instanceof GlobalVariable) {
            String globalName = removeLeadingAt(((GlobalVariable)pointer).getName());
            AArch64Label label = new AArch64Label(globalName);
            
            baseReg = new AArch64VirReg(false);
            
            loadGlobalAddress(baseReg, label, insList, predefine);
        } else if (pointer instanceof AllocaInstruction) {
            if (!ptrList.containsKey(pointer)) {
                parseAlloc((AllocaInstruction)pointer, true);
            }
            
            baseReg = AArch64CPUReg.getAArch64SpReg();
            long offset = ptrList.get(pointer);
            
            offsetOp = checkImmediate(offset, ImmediateRange.MEMORY_OFFSET_UNSIGNED, insList, predefine);
        } else if (pointer instanceof Argument) {
            Argument arg = (Argument) pointer;
            if (curAArch64Function.getRegArg(arg) != null) {
                baseReg = curAArch64Function.getRegArg(arg);
            } else if (curAArch64Function.getStackArg(arg) != null) {
                baseReg = new AArch64VirReg(false);
                long stackParamOffset = curAArch64Function.getStackArg(arg);
                
                AArch64Operand paramOffsetOp = checkImmediate(stackParamOffset, ImmediateRange.MEMORY_OFFSET_UNSIGNED, insList, predefine);
                
                if (paramOffsetOp instanceof AArch64Reg) {
                    AArch64VirReg addrReg = new AArch64VirReg(false);
                    ArrayList<AArch64Operand> operands = new ArrayList<>();
                    operands.add(AArch64CPUReg.getAArch64FPReg());
                    operands.add(paramOffsetOp);
                    AArch64Binary addInst = new AArch64Binary(operands, addrReg, AArch64Binary.AArch64BinaryType.add);
                    addInstr(addInst, insList, predefine);
                    
                    AArch64Load loadParamInst = new AArch64Load(addrReg, new AArch64Imm(0), baseReg);
                    addInstr(loadParamInst, insList, predefine);
                } else {
                    AArch64Load loadParamInst = new AArch64Load(AArch64CPUReg.getAArch64FPReg(), 
                        paramOffsetOp, baseReg);
                    addInstr(loadParamInst, insList, predefine);
                }
            }
            RegList.put(pointer, baseReg);
        } else {
            if (!RegList.containsKey(pointer)) {
                if (pointer instanceof Instruction) {
                    parseInstruction((Instruction)pointer, true);
                } else {
                    throw new RuntimeException("未处理的指针类型: " + pointer);
                }
            }
            baseReg = RegList.get(pointer);
        }
        

        if (baseReg == null) {
            throw new RuntimeException("无法确定指针的基地址寄存器: " + pointer);
        }
        

        if (offsetOp instanceof AArch64Imm) {
    
            boolean isFloat = valueToStore.getType() instanceof FloatType;
            handleLargeStackOffset(baseReg, ((AArch64Imm)offsetOp).getValue(), valueReg, false, isFloat, insList, predefine);
        } else {
    
            AArch64Store storeInst = new AArch64Store(valueReg, baseReg, offsetOp);
            addInstr(storeInst, insList, predefine);
        }
        

        if (predefine) {
            predefines.put(ins, insList);
        }
    }

    private void parseCompareInst(CompareInstruction ins, boolean predefine) {
        ArrayList<AArch64Instruction> insList = predefine ? new ArrayList<>() : null;
        

        Value left = ins.getLeft();
        Value right = ins.getRight();
        OpCode predicate = ins.getPredicate();
        boolean isFloat = ins.isFloatCompare();
        

        AArch64Reg destReg = new AArch64VirReg(false);
        RegList.put(ins, destReg);
        

        AArch64Operand leftOp;
        if (left instanceof ConstantInt) {
            long value = ((ConstantInt) left).getValue();
            AArch64Reg leftReg = new AArch64VirReg(false);

            if (value > 65535 || value < -65536) {
                loadLargeImmediate(leftReg, value, insList, predefine);
            } else {
                AArch64Move moveInst = new AArch64Move(leftReg, new AArch64Imm(value), true);
                addInstr(moveInst, insList, predefine);
            }
            leftOp = leftReg;
        } else if (left instanceof ConstantFloat) {
    
            double floatValue = ((ConstantFloat) left).getValue();
            
    
            AArch64Reg fpuReg = new AArch64VirReg(true);
            loadFloatConstant(fpuReg, floatValue, insList, predefine);
            
            leftOp = fpuReg;
        } else {
            if (!RegList.containsKey(left)) {
                if (left.getType() instanceof FloatType) {
                    AArch64Reg leftReg = new AArch64VirReg(true);
                    
                    RegList.put(left, leftReg);
                    leftOp = leftReg;
                } else {
                    AArch64Reg leftReg = new AArch64VirReg(false);
                    RegList.put(left, leftReg);
                    leftOp = leftReg;
                }
            } else {
                leftOp = RegList.get(left);
            }
        }
        
        AArch64Operand rightOp;
        if (right instanceof ConstantInt) {
            long value = ((ConstantInt) right).getValue();
            if (value > 4095 || value < -4095) {
                AArch64Reg rightReg = new AArch64VirReg(false);
                if (value > 65535 || value < -65536) {
                    loadLargeImmediate(rightReg, value, insList, predefine);
                } else {
                    AArch64Move moveInst = new AArch64Move(rightReg, new AArch64Imm(value), true);
                    addInstr(moveInst, insList, predefine);
                }
                rightOp = rightReg;
            } else {
                rightOp = new AArch64Imm(value);
            }
        } else if (right instanceof ConstantFloat) {
    
            double floatValue = ((ConstantFloat) right).getValue();
            
    
            AArch64Reg fpuReg = new AArch64VirReg(true);
            loadFloatConstant(fpuReg, floatValue, insList, predefine);
            
            rightOp = fpuReg;
        } else {
            if (!RegList.containsKey(right)) {
                if (right.getType() instanceof FloatType) {
                    AArch64Reg rightReg = new AArch64VirReg(true);
                    
                    RegList.put(right, rightReg);
                    rightOp = rightReg;
                } else {
                    AArch64Reg rightReg = new AArch64VirReg(false);
                    RegList.put(right, rightReg);
                    rightOp = rightReg;
                }
            } else {
                rightOp = RegList.get(right);
            }
        }
        
        // 创建比较指令
        AArch64Compare.CmpType cmpType;
        
        // 检查是否可以使用CMN指令优化（当比较一个负数常量时）
        if (!isFloat && rightOp instanceof AArch64Imm) {
            long value = ((AArch64Imm) rightOp).getValue();
            if (value < 0) {
                // 使用CMN指令，比较负值（相当于CMP reg, -imm）
                cmpType = AArch64Compare.CmpType.cmn;
                // 将立即数改为正值
                rightOp = new AArch64Imm(-value);
            } else {
                cmpType = AArch64Compare.CmpType.cmp;
            }
        } else if (isFloat) {
            cmpType = AArch64Compare.CmpType.fcmp;
        } else {
            cmpType = AArch64Compare.CmpType.cmp;
        }
        
        AArch64Compare compareInst = new AArch64Compare(leftOp, rightOp, cmpType);
        addInstr(compareInst, insList, predefine);
        
        AArch64Tools.CondType condType;
        switch (predicate) {
            case EQ:
                condType = AArch64Tools.CondType.eq;
                break;
            case NE:
                condType = AArch64Tools.CondType.ne;
                break;
            case SGT:
                condType = isFloat ? AArch64Tools.CondType.gt : AArch64Tools.CondType.gt;
                break;
            case SGE:
                condType = isFloat ? AArch64Tools.CondType.ge : AArch64Tools.CondType.ge;
                break;
            case SLT:
                condType = isFloat ? AArch64Tools.CondType.lt : AArch64Tools.CondType.lt;
                break;
            case SLE:
                condType = isFloat ? AArch64Tools.CondType.le : AArch64Tools.CondType.le;
                break;
            case UGT:
                condType = isFloat ? AArch64Tools.CondType.hi : AArch64Tools.CondType.hi;
                break;
            case UGE:
                condType = isFloat ? AArch64Tools.CondType.cs : AArch64Tools.CondType.cs;
                break;
            case ULT:
                condType = isFloat ? AArch64Tools.CondType.cc : AArch64Tools.CondType.cc;
                break;
            case ULE:
                condType = isFloat ? AArch64Tools.CondType.ls : AArch64Tools.CondType.ls;
                break;
            case UNE:
                condType = AArch64Tools.CondType.ne;
                break;
            case ORD:
                condType = AArch64Tools.CondType.vc;
                break;
            case UNO:
                condType = AArch64Tools.CondType.vs;
                break;
            default:
                System.err.println("不支持的比较谓词: " + predicate);
                condType = AArch64Tools.CondType.eq;
                break;
        }
        
        AArch64Cset csetInst = new AArch64Cset(destReg, condType);
        addInstr(csetInst, insList, predefine);
        
        if (predefine) {
            predefines.put(ins, insList);
        }
    }

    private void parsePhiInst(PhiInstruction ins, boolean predefine) {
        ArrayList<AArch64Instruction> insList = predefine ? new ArrayList<>() : null;
        
        AArch64Reg destReg;
        if (ins.getType() instanceof FloatType) {
            destReg = new AArch64VirReg(true);
        } else {
            destReg = new AArch64VirReg(false);
        }
        RegList.put(ins, destReg);
        
        Map<BasicBlock, Value> incomingValues = ins.getIncomingValues();
        
        for (Map.Entry<BasicBlock, Value> entry : incomingValues.entrySet()) {
            BasicBlock incomingBlock = entry.getKey();
            Value incomingValue = entry.getValue();
            
            AArch64Block armv8IncomingBlock = (AArch64Block) LabelList.get(incomingBlock);
            if (armv8IncomingBlock == null) {
                System.err.println("警告: 找不到Phi指令输入块的对应ARM块: " + incomingBlock.getName());
                continue;
            }
            
            AArch64Operand srcOp;
            if (incomingValue instanceof ConstantInt) {
                long value = ((ConstantInt) incomingValue).getValue();
                srcOp = new AArch64Imm(value);
            } else if (incomingValue instanceof ConstantFloat) {
                double floatValue = ((ConstantFloat) incomingValue).getValue();
                AArch64Reg fpuReg = new AArch64VirReg(true);
                loadFloatConstant(fpuReg, floatValue, insList, predefine);
                srcOp = fpuReg;
            }
            else {
                if (!RegList.containsKey(incomingValue)) {
                    if (incomingValue instanceof Instruction) {
                        parseInstruction((Instruction) incomingValue, true);
                    } else {
                        AArch64Reg valueReg = new AArch64VirReg(false);
                        RegList.put(incomingValue, valueReg);
                    }
                }
                
                if (RegList.containsKey(incomingValue)) {
                    srcOp = RegList.get(incomingValue);
                } else {
                    System.err.println("警告: 无法为Phi指令的输入值创建操作数: " + incomingValue);
                    continue;
                }
            }
            
            AArch64Move moveInst;
            if (srcOp instanceof AArch64Imm) {
                moveInst = new AArch64Move(destReg, srcOp, true);
            } else {
                moveInst = new AArch64Move(destReg, (AArch64Reg) srcOp, false);
            }
            
            if (!predefine) {
                AArch64Instruction lastInst = armv8IncomingBlock.getLastInstruction();
                if (lastInst != null && (lastInst instanceof AArch64Branch || lastInst instanceof AArch64Jump)) {
                    armv8IncomingBlock.insertBeforeInst(lastInst, moveInst);
                } else {
                    armv8IncomingBlock.addAArch64Instruction(moveInst);
                }
            } else {
                insList.add(moveInst);
            }
        }
        
        if (predefine) {
            predefines.put(ins, insList);
        }
    }

    private void parseUnaryInst(UnaryInstruction ins, boolean predefine) {
        ArrayList<AArch64Instruction> insList = predefine ? new ArrayList<>() : null;
        
        OpCode opCode = ins.getOpCode();
        Value operand = ins.getOperand();
        

        AArch64Reg destReg;
        if (operand instanceof ConstantInt) {
            destReg = new AArch64VirReg(false);
        } else if (operand instanceof ConstantFloat) {
            destReg = new AArch64VirReg(true);
        } else {
            destReg = new AArch64VirReg(false);
        }
        RegList.put(ins, destReg);
        

        AArch64Operand srcOp;
        if (operand instanceof ConstantInt) {
            long value = ((ConstantInt) operand).getValue();
            srcOp = new AArch64Imm(value);
        } else if (operand instanceof ConstantFloat) {
            double floatValue = ((ConstantFloat) operand).getValue();
            AArch64Reg fpuReg = new AArch64VirReg(true);
            loadFloatConstant(fpuReg, floatValue, insList, predefine);
            srcOp = fpuReg;
        } else {
            if (!RegList.containsKey(operand)) {
                if (operand instanceof Instruction) {
                    parseInstruction((Instruction) operand, true);
                } else {
                    AArch64Reg srcReg = new AArch64VirReg(false);
                    RegList.put(operand, srcReg);
                }
            }
            srcOp = RegList.get(operand);
        }
        
        
        switch (opCode) {
            case NEG:
                if (srcOp instanceof AArch64Imm) {

                    long value = ((AArch64Imm) srcOp).getValue();
                    AArch64Move moveInst = new AArch64Move(destReg, new AArch64Imm(-value), true);
                    addInstr(moveInst, insList, predefine);
                } else {

                    AArch64Reg srcReg = (AArch64Reg) srcOp;
                    AArch64Unary negInst = new AArch64Unary(srcReg, destReg, AArch64Unary.AArch64UnaryType.neg);
                    addInstr(negInst, insList, predefine);
                }
                break;
                
            default:
                System.err.println("不支持的一元操作: " + opCode);
                break;
        }
        
        if (predefine) {
            predefines.put(ins, insList);
        }
    }

    private void parseMoveInst(MoveInstruction ins, boolean predefine) {
        ArrayList<AArch64Instruction> insList = predefine ? new ArrayList<>() : null;
        
        Value source = ins.getSource();
        
        AArch64Reg destReg;
        
        String destName = ins.getName();
        
        Value existingValue = null;
        for (Map.Entry<Value, AArch64Reg> entry : RegList.entrySet()) {
            if (entry.getKey().getName().equals(destName)) {
                existingValue = entry.getKey();
                break;
            }
        }
        
        if (existingValue != null) {
            destReg = RegList.get(existingValue);
        } else {
            if (ins.getType() instanceof FloatType) {
                destReg = new AArch64VirReg(true);
            } else {
                destReg = new AArch64VirReg(false);
            }
        }
        
        RegList.put(ins, destReg);
        
        if (existingValue == null) {
            Value targetValue = new Value(destName, ins.getType()) {
                @Override
                public String toString() {
                    return destName;
                }
            };
            RegList.put(targetValue, destReg);
        }
        

        AArch64Operand srcOp;
        if (source instanceof ConstantInt) {
            long value = ((ConstantInt) source).getValue();
            srcOp = new AArch64Imm(value);
        } else if (source instanceof ConstantFloat) {
            double floatValue = ((ConstantFloat) source).getValue();
            AArch64Reg fpuReg = new AArch64VirReg(true);
            loadFloatConstant(fpuReg, floatValue, insList, predefine);
            srcOp = fpuReg;
        } else {
            if (!RegList.containsKey(source)) {
                if (source instanceof Argument) {
                    Argument arg = (Argument) source;
                    
                    // 检查是否是栈参数
                    if (curAArch64Function.getStackArg(arg) != null) {
                        // 栈参数，需要从栈中加载
                        AArch64Reg srcReg = source.getType() instanceof FloatType ? 
                                           new AArch64VirReg(true) : new AArch64VirReg(false);
                        
                        long stackParamOffset = curAArch64Function.getStackArg(arg);
                        AArch64Operand paramOffsetOp = checkImmediate(stackParamOffset, ImmediateRange.MEMORY_OFFSET_UNSIGNED, insList, predefine);
                        
                        if (paramOffsetOp instanceof AArch64Reg) {
                            AArch64VirReg addrReg = new AArch64VirReg(false);
                            ArrayList<AArch64Operand> operands = new ArrayList<>();
                            operands.add(AArch64CPUReg.getAArch64FPReg());
                            operands.add(paramOffsetOp);
                            AArch64Binary addInst = new AArch64Binary(operands, addrReg, AArch64Binary.AArch64BinaryType.add);
                            addInstr(addInst, insList, predefine);
                            
                            AArch64Load loadParamInst = new AArch64Load(addrReg, new AArch64Imm(0), srcReg);
                            addInstr(loadParamInst, insList, predefine);
                        } else {
                            AArch64Load loadParamInst = new AArch64Load(AArch64CPUReg.getAArch64FPReg(), 
                                paramOffsetOp, srcReg);
                            addInstr(loadParamInst, insList, predefine);
                        }
                        
                        RegList.put(source, srcReg);
                        srcOp = srcReg;
                    } else {
                        // 寄存器参数，应该已经在RegList中了
                        AArch64Reg srcReg = curAArch64Function.getRegArg(arg);
                        if (srcReg != null) {
                            RegList.put(source, srcReg);
                            srcOp = srcReg;
                        } else {
                            // fallback
                            srcReg = source.getType() instanceof FloatType ? 
                                    new AArch64VirReg(true) : new AArch64VirReg(false);
                            RegList.put(source, srcReg);
                            srcOp = srcReg;
                        }
                    }
                } else {
                    // 非参数的其他Value
                    if (source.getType() instanceof FloatType) {
                        AArch64Reg srcReg = new AArch64VirReg(true);
                        RegList.put(source, srcReg);
                        srcOp = srcReg;
                    } else {
                        AArch64Reg srcReg = new AArch64VirReg(false);
                        RegList.put(source, srcReg);
                        srcOp = srcReg;
                    }
                }
            } else {
                srcOp = RegList.get(source);
            }
        }
        
        AArch64Move moveInst;
        if (srcOp instanceof AArch64Imm) {
            moveInst = new AArch64Move(destReg, srcOp, true);
        } else {
            moveInst = new AArch64Move(destReg, (AArch64Reg) srcOp, false);
        }
        
        addInstr(moveInst, insList, predefine);
        
        if (predefine) {
            predefines.put(ins, insList);
        }
    }

    private void addInstr(AArch64Instruction ins, ArrayList<AArch64Instruction> insList, boolean predefine) {
        if (predefine) {
            insList.add(ins);
        } else {
            curAArch64Block.addAArch64Instruction(ins);
        }
    }

    public void dump(String outputFilePath) {
        try {
            BufferedWriter out = new BufferedWriter(new FileWriter(outputFilePath));
            out.write(armv8Module.toString());
            out.close();
        } catch (IOException e) {
            throw new RuntimeException(e);
        }
    }

    public AArch64Module getAArch64Module() {
        return armv8Module;
    }


    private void loadLargeImmediate(AArch64Reg destReg, long value, ArrayList<AArch64Instruction> insList, boolean predefine) {
        long bits = value;
        AArch64Move movzInst = new AArch64Move(destReg, new AArch64Imm(bits & 0xFFFF), true, AArch64Move.MoveType.MOVZ);
        addInstr(movzInst, insList, predefine);
        if (((bits >> 16) & 0xFFFF) != 0) {
            AArch64Move movkInst = new AArch64Move(destReg, new AArch64Imm((bits >> 16) & 0xFFFF), true, AArch64Move.MoveType.MOVK);
            movkInst.setShift(16);
            addInstr(movkInst, insList, predefine);
        }
        
        if (((bits >> 32) & 0xFFFF) != 0) {
            AArch64Move movkInst = new AArch64Move(destReg, new AArch64Imm((bits >> 32) & 0xFFFF), true, AArch64Move.MoveType.MOVK);
            movkInst.setShift(32);
            addInstr(movkInst, insList, predefine);
        }
        
        if (((bits >> 48) & 0xFFFF) != 0) {
            AArch64Move movkInst = new AArch64Move(destReg, new AArch64Imm((bits >> 48) & 0xFFFF), true, AArch64Move.MoveType.MOVK);
            movkInst.setShift(48);
            addInstr(movkInst, insList, predefine);
        }
    }
    
    private void loadGlobalAddress(AArch64Reg destReg, AArch64Label label, ArrayList<AArch64Instruction> insList, boolean predefine) {
        AArch64Adrp adrpInst = new AArch64Adrp(destReg, label);
        addInstr(adrpInst, insList, predefine);
        
        ArrayList<AArch64Operand> addOperands = new ArrayList<>();
        addOperands.add(destReg);
        addOperands.add(new AArch64Label(":lo12:" + label.getLabelName()));
        AArch64Binary addInst = new AArch64Binary(addOperands, destReg, AArch64Binary.AArch64BinaryType.add);
        addInstr(addInst, insList, predefine);
    }
    

    private void loadFloatConstant(AArch64Reg destReg, double value, ArrayList<AArch64Instruction> insList, boolean predefine) {
        // 将 double 值截断为单精度并获取其 32-bit IEEE754 位模式
        int bits = Float.floatToIntBits((float) value);

        AArch64VirReg tempReg = new AArch64VirReg(false);

        AArch64Move movz = new AArch64Move(tempReg, new AArch64Imm(bits & 0xFFFF), true, AArch64Move.MoveType.MOVZ);
        addInstr(movz, insList, predefine);

        int high16 = (bits >> 16) & 0xFFFF;
        if (high16 != 0) {
            AArch64Move movk = new AArch64Move(tempReg, new AArch64Imm(high16), true, AArch64Move.MoveType.MOVK);
            movk.setShift(16);
            addInstr(movk, insList, predefine);
        }

        // fmov 将位模式解释为浮点数（w -> s）
        AArch64Fmov fmovInst = new AArch64Fmov(destReg, tempReg);
        addInstr(fmovInst, insList, predefine);
    }

    private AArch64Reg ensureArgumentAArch64Reg(Argument arg, ArrayList<AArch64Instruction> insList, boolean predefine) {
        if (RegList.containsKey(arg)) {
            return RegList.get(arg);
        }
        

        AArch64Reg argReg = curAArch64Function.getRegArg(arg);
        if (argReg != null) {
            RegList.put(arg, argReg);
            return argReg;
        }
        
        Long stackOffset = curAArch64Function.getStackArg(arg);
        if (stackOffset != null) {
            AArch64VirReg tempReg = arg.getType() instanceof FloatType ? 
                new AArch64VirReg(true) : new AArch64VirReg(false);
                
            AArch64Operand offsetOp = checkImmediate(stackOffset, ImmediateRange.MEMORY_OFFSET_UNSIGNED, insList, predefine);
            
            if (offsetOp instanceof AArch64Reg) {
                AArch64VirReg addrReg = new AArch64VirReg(false);
                ArrayList<AArch64Operand> addOperands = new ArrayList<>();
                addOperands.add(AArch64CPUReg.getAArch64FPReg());
                addOperands.add(offsetOp);
                AArch64Binary addInst = new AArch64Binary(addOperands, addrReg, AArch64Binary.AArch64BinaryType.add);
                addInstr(addInst, insList, predefine);
                
                AArch64Load loadInst = new AArch64Load(addrReg, new AArch64Imm(0), tempReg);
                addInstr(loadInst, insList, predefine);
            } else {
                AArch64Load loadInst = new AArch64Load(
                    AArch64CPUReg.getAArch64FPReg(), 
                    (AArch64Imm)offsetOp, 
                    tempReg
                );
                addInstr(loadInst, insList, predefine);
            }
            
            RegList.put(arg, tempReg);
            return tempReg;
        }
        
        System.err.println("错误: 无法找到参数 " + arg + " 的位置");
        return null;
    }

    /**
     * 处理余数运算 (a % b = a - (a / b) * b)
     */
    private void handleRemOperation(AArch64Operand leftOp, AArch64Operand rightOp, AArch64Reg destReg,
                                  ArrayList<AArch64Instruction> insList, boolean predefine) {
        AArch64Reg rightReg;
        if (rightOp instanceof AArch64Imm) {
            rightReg = new AArch64VirReg(false);
            AArch64Move moveInst = new AArch64Move(rightReg, rightOp, true);
            addInstr(moveInst, insList, predefine);
        } else {
            rightReg = (AArch64Reg) rightOp;
        }
        
        ArrayList<AArch64Operand> divOperands = new ArrayList<>();
        divOperands.add(leftOp);
        divOperands.add(rightReg);
        AArch64Binary divInst = new AArch64Binary(divOperands, destReg, AArch64Binary.AArch64BinaryType.sdiv);
        addInstr(divInst, insList, predefine);
        
        AArch64VirReg tempReg = new AArch64VirReg(false);
        ArrayList<AArch64Operand> mulOperands = new ArrayList<>();
        mulOperands.add(destReg);
        mulOperands.add(rightReg);
        AArch64Binary mulInst = new AArch64Binary(mulOperands, tempReg, AArch64Binary.AArch64BinaryType.mul);
        addInstr(mulInst, insList, predefine);
        
        ArrayList<AArch64Operand> subOperands = new ArrayList<>();
        subOperands.add(leftOp);
        subOperands.add(tempReg);
        AArch64Binary subInst = new AArch64Binary(subOperands, destReg, AArch64Binary.AArch64BinaryType.sub);
        addInstr(subInst, insList, predefine);
    }


    private AArch64Operand checkImmediate(long value, ImmediateRange instrType, ArrayList<AArch64Instruction> insList, boolean predefine) {
        if (instrType.isInRange(value)) {
            return new AArch64Imm(value);
        } else {
            AArch64VirReg tempReg = new AArch64VirReg(false);
            
            if (instrType == ImmediateRange.MOV && (value > 65535 || value < -65536)) {
                loadLargeImmediate(tempReg, value, insList, predefine);
            } else {
                if (value > 65535 || value < -65536) {
                    loadLargeImmediate(tempReg, value, insList, predefine);
                } else {
                    AArch64Move moveInst = new AArch64Move(tempReg, new AArch64Imm(value), true);
                    addInstr(moveInst, insList, predefine);
                }
            }
            return tempReg;
        }
    }

    private enum ImmediateRange {
        DEFAULT(4095),            
        CMP(4095),               
        MOV(65535),              
        ADD_SUB(4095),           
        LOGICAL(4095),           
        MEMORY_OFFSET_SIGNED(255), 
        MEMORY_OFFSET_UNSIGNED(32760), 
        SHIFT_AMOUNT(63),        
        STACK(32760);            

        private final long maxValue;
        private final long minValue;

        ImmediateRange(long maxValue) {
            this.maxValue = maxValue;
            this.minValue = 0; 
        }

        ImmediateRange(long minValue, long maxValue) {
            this.minValue = minValue;
            this.maxValue = maxValue;
        }

        public boolean isInRange(long value) {
            switch (this) {
                case MEMORY_OFFSET_SIGNED:
                    return value >= -256 && value <= 255;
                case MEMORY_OFFSET_UNSIGNED:
                    return value >= 0 && value <= 32760 && (value % 8 == 0);
                case SHIFT_AMOUNT:
                    return value >= 0 && value <= 63;
                case STACK:
                    return value >= 0 && value <= 32760 && (value % 8 == 0);
                default:
                    // 其他指令：12位无符号立即数
                    return value >= 0 && value <= maxValue;
            }
        }
    }

    private AArch64Operand processOperand(Value operand, ArrayList<AArch64Instruction> insList, 
                                       boolean predefine, boolean isFloat, boolean requiresReg, ImmediateRange immRange) {
        if (operand instanceof ConstantInt) {
            long value = ((ConstantInt) operand).getValue();
            if (requiresReg) {
                AArch64VirReg tempReg = new AArch64VirReg(false);
                if (value > 65535 || value < -65536) {
                    loadLargeImmediate(tempReg, value, insList, predefine);
                } else {
                    AArch64Move moveInst = new AArch64Move(tempReg, new AArch64Imm(value), true);
                    addInstr(moveInst, insList, predefine);
                }
                return tempReg;
            } else {
                return checkImmediate(value, immRange, insList, predefine);
            }
        } 
        else if (operand instanceof ConstantFloat) {
            double floatValue = ((ConstantFloat) operand).getValue();
            AArch64VirReg fReg = new AArch64VirReg(true);
            loadFloatConstant(fReg, floatValue, insList, predefine);
            return fReg;
        } 
        else if (operand instanceof Argument) {
            Argument arg = (Argument) operand;
            AArch64Reg paramReg = ensureArgumentAArch64Reg(arg, insList, predefine);
            if (paramReg != null) {
                return paramReg;
            } else {
                System.err.println("警告: 无法获取参数 " + arg);
                return new AArch64Imm(0); // 返回默认值
            }
        } 
        else if (operand instanceof Instruction) {
            if (!RegList.containsKey(operand)) {
                parseInstruction((Instruction) operand, true);
            }
            if (RegList.containsKey(operand)) {
                return RegList.get(operand);
            } else {
                System.err.println("警告: 无法获取指令结果寄存器: " + operand);
                return new AArch64Imm(0);
            }
        } 
        else if (RegList.containsKey(operand)) {
            return RegList.get(operand);
        } 
        else {
            System.err.println("警告: 无法处理的操作数: " + operand);
            return new AArch64Imm(0);
        }
    }


    private AArch64Operand processOperand(Value operand, ArrayList<AArch64Instruction> insList, 
                                       boolean predefine, boolean isFloat, boolean requiresReg) {
        return processOperand(operand, insList, predefine, isFloat, requiresReg, ImmediateRange.DEFAULT);
    }

    private AArch64Operand createSafeMemoryOperand(long offset, ArrayList<AArch64Instruction> insList, boolean predefine) {
        if (ImmediateRange.MEMORY_OFFSET_SIGNED.isInRange(offset)) {
            return new AArch64Imm(offset);
        }
        
        if (ImmediateRange.MEMORY_OFFSET_UNSIGNED.isInRange(offset)) {
            return new AArch64Imm(offset);
        }
        
        AArch64VirReg tempReg = new AArch64VirReg(false);
        loadLargeImmediate(tempReg, offset, insList, predefine);
        return tempReg;
    }


    private AArch64Instruction createSafeMemoryInstruction(AArch64Reg baseReg, long offset, AArch64Reg valueReg, 
                                           boolean isLoad, ArrayList<AArch64Instruction> insList, boolean predefine) {
        AArch64Operand offsetOp = createSafeMemoryOperand(offset, insList, predefine);
        
        if (offsetOp instanceof AArch64Reg) {
            AArch64VirReg addrReg = new AArch64VirReg(false);
            ArrayList<AArch64Operand> addOperands = new ArrayList<>();
            addOperands.add(baseReg);
            addOperands.add(offsetOp);
            AArch64Binary addInst = new AArch64Binary(addOperands, addrReg, AArch64Binary.AArch64BinaryType.add);
            addInstr(addInst, insList, predefine);
            
            if (isLoad) {
                AArch64Load loadInst = new AArch64Load(addrReg, new AArch64Imm(0), valueReg);
                addInstr(loadInst, insList, predefine);
                return loadInst;
            } else {
                AArch64Store storeInst = new AArch64Store(valueReg, addrReg, new AArch64Imm(0));
                addInstr(storeInst, insList, predefine);
                return storeInst;
            }
        } else {
            if (isLoad) {
                AArch64Load loadInst = new AArch64Load(baseReg, (AArch64Imm)offsetOp, valueReg);
                addInstr(loadInst, insList, predefine);
                return loadInst;
            } else {
                AArch64Store storeInst = new AArch64Store(valueReg, baseReg, (AArch64Imm)offsetOp);
                addInstr(storeInst, insList, predefine);
                return storeInst;
            }
        }
    }

    private AArch64Instruction handleLargeStackOffset(AArch64Reg baseReg, long offset, AArch64Reg valueReg, 
                                      boolean isLoad, boolean isFloat, 
                                      ArrayList<AArch64Instruction> insList, boolean predefine) {
        return createSafeMemoryInstruction(baseReg, offset, valueReg, isLoad, insList, predefine);
    }
} <|MERGE_RESOLUTION|>--- conflicted
+++ resolved
@@ -600,13 +600,6 @@
                 }
                 if (arg instanceof ConstantInt) {
                     long value = ((ConstantInt) arg).getValue();
-<<<<<<< HEAD
-                    AArch64Imm imm = new AArch64Imm(value);
-                    
-                    AArch64Move moveInst = new AArch64Move(argReg, imm, true);
-                    // addInstr(moveInst, insList, predefine);
-                    addInstr(moveInst, constMoves, true);
-=======
 
                     if (value > 65535 || value < -65536) {
                         loadLargeImmediate(argReg, value, insList, predefine);
@@ -614,7 +607,6 @@
                         AArch64Move moveInst = new AArch64Move(argReg, new AArch64Imm(value), true);
                         addInstr(moveInst, insList, predefine);
                     }
->>>>>>> a93a6aca
                 } else if (arg instanceof ConstantFloat) {
                     double floatValue = ((ConstantFloat) arg).getValue();
                     
